# Mainnet forking

You can start an instance of Hardhat Network that forks mainnet. This means that it will simulate having the same state as mainnet, but it will work as a local development network. That way you can interact with deployed protocols and test complex interactions locally.

To use this feature you need to connect to an archive node. We recommend using [Alchemy].

## Forking from mainnet

The easiest way to try this feature is to start a node from the command line:

```
npx hardhat node --fork https://eth-mainnet.alchemyapi.io/v2/<key>
```

You can also configure Hardhat Network to always do this:

```js
networks: {
  hardhat: {
    forking: {
      url: "https://eth-mainnet.alchemyapi.io/v2/<key>";
    }
  }
}
```

(Note that you'll need to replace the `<key>` component of the URL with your personal Alchemy API key.)

By accessing any state that exists on mainnet, Hardhat Network will pull the data and expose it transparently as if it was available locally.

## Pinning a block

Hardhat Network will by default fork from the latest mainnet block. While this might be practical depending on the context, to set up a test suite that depends on forking we recommend forking from a specific block number.

There are two reasons for this:

- The state your tests run against may change between runs. This could cause your tests or scripts to behave differently.
- Pinning enables caching. Every time data is fetched from mainnet, Hardhat Network caches it on disk to speed up future access. If you don't pin the block, there's going to be new data with each new block and the cache won't be useful. We measured up to 20x speed improvements with block pinning.

**You will need access to a node with archival data for this to work.** This is why we recommend [Alchemy], since their free plans include archival data.

To pin the block number:

```js
networks: {
  hardhat: {
    forking: {
      url: "https://eth-mainnet.alchemyapi.io/v2/<key>",
      blockNumber: 11095000
    }
  }
}
```

If you are using the `node` task, you can also specify a block number with the `--fork-block-number` flag:

```
npx hardhat node --fork https://eth-mainnet.alchemyapi.io/v2/<key> --fork-block-number 11095000
```

## Customizing Hardhat Network's behavior

<<<<<<< HEAD
Once you've got local instances of mainnet protocols, setting them in the specific state your tests need is likely the next step. Hardhat Network provides several RPC methods to help you with this.

### Impersonating accounts

Hardhat Network allows you to send transactions impersonating specific account and contract addresses.
=======
Once you've got local instances of mainnet protocols, setting them in the specific state your tests need is likely the next step. To make this easy, Hardhat Network allows you to send transactions impersonating specific accounts and contract addresses.
>>>>>>> d4d9e5e2

To impersonate an account use the `hardhat_impersonateAccount` RPC method, passing the address to impersonate as its parameter:

```tsx
await hre.network.provider.request({
  method: "hardhat_impersonateAccount",
  params: ["0x364d6D0333432C3Ac016Ca832fb8594A8cE43Ca6"],
});
```

Call `hardhat_stopImpersonatingAccount` to stop impersonating:

```tsx
await hre.network.provider.request({
  method: "hardhat_stopImpersonatingAccount",
  params: ["0x364d6D0333432C3Ac016Ca832fb8594A8cE43Ca6"],
});
```

If you are using [`hardhat-ethers`](https://github.com/nomiclabs/hardhat/tree/master/packages/hardhat-ethers), call `getSigner` after impersonating the account:

```
const signer = await ethers.provider.getSigner("0x364d6D0333432C3Ac016Ca832fb8594A8cE43Ca6")
signer.sendTransaction(...)
```

### Setting account nonce

This method lets you change the nonce of an account. For example:

```tsx
await network.provider.send("hardhat_setNonce", [
  "0x0d2026b3EE6eC71FC6746ADb6311F6d3Ba1C000B",
  "0x21",
]);
```

This will result in account `0x0d20...000B` having a nonce of 33.

You can only use this method to increase the nonce of an account; you can't set a lower value than the account's current nonce.

### Setting account balance

This method lets you change the balance of an account. For example:

```tsx
await network.provider.send("hardhat_setBalance", [
  "0x0d2026b3EE6eC71FC6746ADb6311F6d3Ba1C000B",
  "0x1000",
]);
```

This will result in account `0x0d20...000B` having a balance of 4096 wei.

### Setting bytecode of an address

This method lets you set the bytecode of an address. For example:

```tsx
await network.provider.send("hardhat_setCode", [
  "0x0d2026b3EE6eC71FC6746ADb6311F6d3Ba1C000B",
  "0xa1a2a3...",
]);
```

This will result in account `0x0d20...000B` becoming a smart contract with bytecode `a1a2a3....` If that address was already a smart contract, then its code will be replaced by the specified one.

### Modifying contract storage

This method lets you modify any position in the storage of a smart contract. For example:

```tsx
await network.provider.send("hardhat_setStorageAt", [
  "0x0d2026b3EE6eC71FC6746ADb6311F6d3Ba1C000B",
  "0x0",
  "0x0000000000000000000000000000000000000000000000000000000000000001",
]);
```

This will set the contract's first storage position (at index `0x0`) to 1.

The mapping between a smart contract's variables and its storage position is not straightforward except in some very simple cases. For example, if you deploy this contract:

```solidity
contract Foo {
  uint public x;
}
```

And you set the first storage position to 1 (as shown in the previous snippet), then calling `foo.x()` will return 1.

## Resetting the fork

You can manipulate forking during runtime to reset back to a fresh forked state, fork from another block number or disable forking by calling `hardhat_reset`:

```ts
await network.provider.request({
  method: "hardhat_reset",
  params: [
    {
      forking: {
        jsonRpcUrl: "https://eth-mainnet.alchemyapi.io/v2/<key>",
        blockNumber: 11095000,
      },
    },
  ],
});
```

You can disable forking by passing empty params:

```ts
await network.provider.request({
  method: "hardhat_reset",
  params: [],
});
```

This will reset Hardhat Network, starting a new instance in the state described [here](../hardhat-network/README.md#hardhat-network-initial-state).

## Troubleshooting

### "Project ID does not have access to archive state"

When using Infura without the archival add-on, you will only have access to the state of the blockchain from recent blocks. To avoid this problem, you can use either a local archive node or a service that provides archival data, like [Alchemy].

[alchemy]: https://alchemyapi.io/<|MERGE_RESOLUTION|>--- conflicted
+++ resolved
@@ -60,15 +60,11 @@
 
 ## Customizing Hardhat Network's behavior
 
-<<<<<<< HEAD
 Once you've got local instances of mainnet protocols, setting them in the specific state your tests need is likely the next step. Hardhat Network provides several RPC methods to help you with this.
 
 ### Impersonating accounts
 
 Hardhat Network allows you to send transactions impersonating specific account and contract addresses.
-=======
-Once you've got local instances of mainnet protocols, setting them in the specific state your tests need is likely the next step. To make this easy, Hardhat Network allows you to send transactions impersonating specific accounts and contract addresses.
->>>>>>> d4d9e5e2
 
 To impersonate an account use the `hardhat_impersonateAccount` RPC method, passing the address to impersonate as its parameter:
 
