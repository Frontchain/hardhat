--- conflicted
+++ resolved
@@ -816,6 +816,7 @@
           await assertPendingNodeBalances(this.provider, [
             DEFAULT_ACCOUNTS_BALANCES[0].subn(1 + 21000),
             DEFAULT_ACCOUNTS_BALANCES[1].addn(1),
+            ...DEFAULT_ACCOUNTS_BALANCES.slice(2),
           ]);
 
           await this.provider.send("eth_sendTransaction", [
@@ -832,6 +833,7 @@
           await assertPendingNodeBalances(this.provider, [
             DEFAULT_ACCOUNTS_BALANCES[0].subn(1 + 21000 + 2 + 21000 * 2),
             DEFAULT_ACCOUNTS_BALANCES[1].addn(1 + 2),
+            ...DEFAULT_ACCOUNTS_BALANCES.slice(2),
           ]);
         });
 
@@ -3693,7 +3695,7 @@
               "eth_sendTransaction",
               [
                 {
-                  from: DEFAULT_ACCOUNTS_ADDRESSES[0],
+                  from: DEFAULT_ACCOUNTS_ADDRESSES[1],
                   to: zeroAddress(),
                   gas: numberToRpcQuantity(1),
                 },
@@ -3707,7 +3709,7 @@
               "eth_sendTransaction",
               [
                 {
-                  from: DEFAULT_ACCOUNTS_ADDRESSES[0],
+                  from: DEFAULT_ACCOUNTS_ADDRESSES[1],
                   to: zeroAddress(),
                   gas: numberToRpcQuantity(21000),
                   gasPrice: numberToRpcQuantity(DEFAULT_ACCOUNTS_BALANCES[0]),
@@ -3722,7 +3724,7 @@
               "eth_sendTransaction",
               [
                 {
-                  from: DEFAULT_ACCOUNTS_ADDRESSES[0],
+                  from: DEFAULT_ACCOUNTS_ADDRESSES[1],
                   to: zeroAddress(),
                   gas: numberToRpcQuantity(DEFAULT_BLOCK_GAS_LIMIT + 1),
                 },
@@ -3737,7 +3739,7 @@
             await assertTransactionFailure(
               this.provider,
               {
-                from: DEFAULT_ACCOUNTS_ADDRESSES[0],
+                from: DEFAULT_ACCOUNTS_ADDRESSES[1],
                 data: "0xAA",
               },
               "Transaction reverted without a reason"
@@ -3752,7 +3754,7 @@
             await assertTransactionFailure(
               this.provider,
               {
-                from: DEFAULT_ACCOUNTS_ADDRESSES[0],
+                from: DEFAULT_ACCOUNTS_ADDRESSES[1],
                 data:
                   "0x6000600060006000600060006000600060006000600060006000600060006000600060006000600060006000600060006000",
                 gas: numberToRpcQuantity(53500),
@@ -3765,7 +3767,7 @@
             await assertTransactionFailure(
               this.provider,
               {
-                from: DEFAULT_ACCOUNTS_ADDRESSES[0],
+                from: DEFAULT_ACCOUNTS_ADDRESSES[1],
                 data: "0x60006000fd",
               },
               "Transaction reverted without a reason"
@@ -3775,7 +3777,7 @@
             await assertTransactionFailure(
               this.provider,
               {
-                from: DEFAULT_ACCOUNTS_ADDRESSES[0],
+                from: DEFAULT_ACCOUNTS_ADDRESSES[1],
                 data:
                   "0x6080604052348015600f57600080fd5b506040517f08c379a00000000000000000000000000000000000000000000000000000000081526004018080602001828103825260018152602001807f410000000000000000000000000000000000000000000000000000000000000081525060200191505060405180910390fdfe",
               },
@@ -3835,7 +3837,6 @@
                 ]);
               });
 
-<<<<<<< HEAD
               it("Should eventually mine the sent transaction", async function () {
                 await this.provider.send("evm_setAutomineEnabled", [false]);
                 const blockNumberBefore = quantityToNumber(
@@ -3929,131 +3930,6 @@
               ])
             );
           });
-=======
-        it("Should throw if the transaction fails", async function () {
-          // Not enough gas
-          await assertTransactionFailure(
-            this.provider,
-            {
-              from: DEFAULT_ACCOUNTS_ADDRESSES[1],
-              to: zeroAddress(),
-              gas: numberToRpcQuantity(1),
-            },
-            "Transaction requires at least 21000 gas but got 1"
-          );
-
-          // Not enough balance
-          await assertTransactionFailure(
-            this.provider,
-            {
-              from: DEFAULT_ACCOUNTS_ADDRESSES[1],
-              to: zeroAddress(),
-              gas: numberToRpcQuantity(21000),
-              gasPrice: numberToRpcQuantity(DEFAULT_ACCOUNTS_BALANCES[0]),
-            },
-            "sender doesn't have enough funds to send tx"
-          );
-
-          // Gas is larger than block gas limit
-          await assertTransactionFailure(
-            this.provider,
-            {
-              from: DEFAULT_ACCOUNTS_ADDRESSES[1],
-              to: zeroAddress(),
-              gas: numberToRpcQuantity(DEFAULT_BLOCK_GAS_LIMIT + 1),
-            },
-            `Transaction gas limit is ${
-              DEFAULT_BLOCK_GAS_LIMIT + 1
-            } and exceeds block gas limit of ${DEFAULT_BLOCK_GAS_LIMIT}`
-          );
-
-          // Invalid opcode. We try to deploy a contract with an invalid opcode in the deployment code
-          // The transaction gets executed anyway, so the account is updated
-          await assertTransactionFailure(
-            this.provider,
-            {
-              from: DEFAULT_ACCOUNTS_ADDRESSES[1],
-              data: "0xAA",
-            },
-            "Transaction reverted without a reason"
-          );
-
-          // Out of gas. This a deployment transaction that pushes 0x00 multiple times
-          // The transaction gets executed anyway, so the account is updated.
-          //
-          // Note: this test is pretty fragile, as the tx needs to have enough gas
-          // to pay for the calldata, but not enough to execute. This costs changed
-          // with istanbul, and may change again in the future.
-          await assertTransactionFailure(
-            this.provider,
-            {
-              from: DEFAULT_ACCOUNTS_ADDRESSES[1],
-              data:
-                "0x6000600060006000600060006000600060006000600060006000600060006000600060006000600060006000600060006000",
-              gas: numberToRpcQuantity(53500),
-            },
-            "out of gas"
-          );
-
-          // Invalid nonce
-          await assertTransactionFailure(
-            this.provider,
-            {
-              from: DEFAULT_ACCOUNTS_ADDRESSES[1],
-              to: DEFAULT_ACCOUNTS_ADDRESSES[1],
-              nonce: numberToRpcQuantity(1),
-            },
-            "Invalid nonce. Expected 2 but got 1"
-          );
-
-          // Revert. This is a deployment transaction that immediately reverts without a reason
-          // The transaction gets executed anyway, so the account is updated
-          await assertTransactionFailure(
-            this.provider,
-            {
-              from: DEFAULT_ACCOUNTS_ADDRESSES[1],
-              data: "0x60006000fd",
-            },
-            "Transaction reverted without a reason"
-          );
-
-          // This is a contract that reverts with A in its constructor
-          await assertTransactionFailure(
-            this.provider,
-            {
-              from: DEFAULT_ACCOUNTS_ADDRESSES[1],
-              data:
-                "0x6080604052348015600f57600080fd5b506040517f08c379a00000000000000000000000000000000000000000000000000000000081526004018080602001828103825260018152602001807f410000000000000000000000000000000000000000000000000000000000000081525060200191505060405180910390fdfe",
-            },
-            "revert A"
-          );
-        });
-
-        it("Should fail if a successful tx is sent more than once", async function () {
-          const txParams = {
-            from: DEFAULT_ACCOUNTS_ADDRESSES[1],
-            to: DEFAULT_ACCOUNTS_ADDRESSES[1],
-            nonce: numberToRpcQuantity(0),
-          };
-
-          const hash = await this.provider.send("eth_sendTransaction", [
-            txParams,
-          ]);
-
-          await assertTransactionFailure(
-            this.provider,
-            txParams,
-            `known transaction: ${bufferToHex(hash)}`
-          );
-        });
-
-        it("should accept a failed transaction if it eventually becomes valid", async function () {
-          const txParams = {
-            from: DEFAULT_ACCOUNTS_ADDRESSES[1],
-            to: DEFAULT_ACCOUNTS_ADDRESSES[1],
-            nonce: numberToRpcQuantity(1),
-          };
->>>>>>> b6463600
 
           it("Should throw if the tx nonce is lower than the account nonce", async function () {
             await sendTxToZeroAddress(this.provider);
@@ -4071,17 +3947,10 @@
             );
           });
 
-<<<<<<< HEAD
           it("Should throw an error if the same transaction is sent twice", async function () {
             const txParams = {
               from: DEFAULT_ACCOUNTS_ADDRESSES[0],
               to: DEFAULT_ACCOUNTS_ADDRESSES[0],
-=======
-          await this.provider.send("eth_sendTransaction", [
-            {
-              from: DEFAULT_ACCOUNTS_ADDRESSES[1],
-              to: DEFAULT_ACCOUNTS_ADDRESSES[1],
->>>>>>> b6463600
               nonce: numberToRpcQuantity(0),
             };
 
